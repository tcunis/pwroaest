--- conflicted
+++ resolved
@@ -146,11 +146,7 @@
     
     % Set: zi
     function opt = set.zi(opt,value)
-<<<<<<< HEAD
-        if ismonom(value) && ~isa(value,'double')
-=======
         if  ismonom(value) && ~isa(value,'double')
->>>>>>> 52cdbbfa
             opt.zi = {value};
         elseif iscell(value) && ~isempty(value) && ismonom(value{1}) && ~isa(value{1},'double')
             opt.zi = value;
